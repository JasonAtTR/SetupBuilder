/*
 * Copyright 2015 i-net software
 *
 * Licensed under the Apache License, Version 2.0 (the "License");
 * you may not use this file except in compliance with the License.
 * You may obtain a copy of the License at
 *
 *      http://www.apache.org/licenses/LICENSE-2.0
 *
 * Unless required by applicable law or agreed to in writing, software
 * distributed under the License is distributed on an "AS IS" BASIS,
 * WITHOUT WARRANTIES OR CONDITIONS OF ANY KIND, either express or implied.
 * See the License for the specific language governing permissions and
 * limitations under the License.
 */
package com.inet.gradle.setup.deb;

import java.io.File;
import java.io.IOException;
import java.nio.file.Files;
import java.nio.file.attribute.PosixFilePermission;
import java.util.ArrayList;
import java.util.HashSet;
import java.util.Set;

import org.gradle.api.internal.file.FileResolver;

import com.inet.gradle.setup.AbstractBuilder;
import com.inet.gradle.setup.Service;
import com.inet.gradle.setup.SetupBuilder;
import com.inet.gradle.setup.Template;

public class DebBuilder extends AbstractBuilder<Deb> {

    private DebControlFileBuilder controlBuilder;

    /**
     * Create a new instance
     * 
     * @param deb the calling task
     * @param setup the shared settings
     * @param fileResolver the file Resolver
     */
    public DebBuilder( Deb deb, SetupBuilder setup, FileResolver fileResolver ) {
        super( deb, setup, fileResolver );
    }

    /**
     * executes all necessary steps from copying to building the Debian package
     */
    public void build() {
    	try {
    		task.copyTo( new File( buildDir, "/usr/share/" + setup.getBaseName() ) );
    		// 	create the package config files in the DEBIAN subfolder
    	
    		controlBuilder = new DebControlFileBuilder(super.task, setup, new File(buildDir.getAbsolutePath() + File.separatorChar + "DEBIAN"));
    		
    		for(Service service: setup.getServices()) {
                setupService( service );
    		}
    		
            controlBuilder.build();
            
    		createDebianPackage();
    		
    		checkDebianPackage();
    		
    	} catch( RuntimeException ex ) {
            throw ex;
        } catch( Exception ex ) {
            throw new RuntimeException( ex );
        }
    }

<<<<<<< HEAD
    /**
     * Creates the files and the corresponding script section for the specified service.
     * @param service the service
     * @throws IOException on errors during creating or writing a file
     */
    public void setupService( Service service ) throws IOException {
        String lowerCaseName = service.getName().toLowerCase();
        Template initScript = new Template( "deb/template/init-service.sh" );
        initScript.setPlaceholder( "test", "test" );
        String initScriptFile = "etc/init.d/" + lowerCaseName;
        initScript.writeTo( createFile( initScriptFile, true ) );
        controlBuilder.addConfFile( initScriptFile );
    }
    
    /**
     * Creates a file in the build path structure.
     * @param path the path relative to the root of the build path
     * @param executable if set to <tt>true</tt> the executable bit will be set in the permission flags
     * @return the created file
     * @throws IOException on errors during creating the file or setting the permissions
     */
    private File createFile( String path, boolean executable ) throws IOException {
        File file = new File( buildDir, path );
        if( !file.getParentFile().exists() ) {
            file.getParentFile().mkdirs();
        }
        file.createNewFile();
        
        setPermissions( file, executable );
        return file;
    }
    
    /**
     * Sets the permissions of the specified file, either to 644 (non-executable) or 755 (executable).
     * @param file the file 
     * @param executable if set to <tt>true</tt> the executable bit will be set
     * @throws IOException on errors when setting the permissions
     */
    private void setPermissions( File file, boolean executable ) throws IOException {
        Set<PosixFilePermission> perms = new HashSet<PosixFilePermission>();
        perms.add( PosixFilePermission.OWNER_READ );
        perms.add( PosixFilePermission.OWNER_WRITE );
        perms.add( PosixFilePermission.GROUP_READ );
        perms.add( PosixFilePermission.OTHERS_READ );
        if( executable ) {
            perms.add( PosixFilePermission.OWNER_EXECUTE );
            perms.add( PosixFilePermission.GROUP_EXECUTE );
            perms.add( PosixFilePermission.OTHERS_EXECUTE );
        }
        Files.setPosixFilePermissions( file.toPath(), perms );
    }

    /**
=======
	/**
>>>>>>> dea7ba50
     * execute the lintian tool to check the Debian package
     * This will only be executed if the task 'checkPackage' property is set to true
     */
    private void checkDebianPackage() {
    	if(task.getCheckPackage() == null || task.getCheckPackage().equalsIgnoreCase("true")) {
    		ArrayList<String> command = new ArrayList<>();
    		command.add( "lintian" );
    		command.add( setup.getDestinationDir().getAbsolutePath() + "/" +  setup.getSetupName() + "." + task.getExtension() );
    		exec( command );
    	}
	}

	/**
     * execute the command to generate the Debian package
     */
    private void createDebianPackage() {
        ArrayList<String> command = new ArrayList<>();
        command.add( "fakeroot" );
        command.add( "dpkg-deb" );
        command.add( "--build" );
        command.add( buildDir.getAbsolutePath() );
        command.add( setup.getDestinationDir().getAbsolutePath() + "/" +  setup.getSetupName() + "." + task.getExtension() );
        exec( command );
    }
    
}
<|MERGE_RESOLUTION|>--- conflicted
+++ resolved
@@ -1,157 +1,153 @@
-/*
- * Copyright 2015 i-net software
- *
- * Licensed under the Apache License, Version 2.0 (the "License");
- * you may not use this file except in compliance with the License.
- * You may obtain a copy of the License at
- *
- *      http://www.apache.org/licenses/LICENSE-2.0
- *
- * Unless required by applicable law or agreed to in writing, software
- * distributed under the License is distributed on an "AS IS" BASIS,
- * WITHOUT WARRANTIES OR CONDITIONS OF ANY KIND, either express or implied.
- * See the License for the specific language governing permissions and
- * limitations under the License.
- */
-package com.inet.gradle.setup.deb;
-
-import java.io.File;
-import java.io.IOException;
-import java.nio.file.Files;
-import java.nio.file.attribute.PosixFilePermission;
-import java.util.ArrayList;
-import java.util.HashSet;
-import java.util.Set;
-
-import org.gradle.api.internal.file.FileResolver;
-
-import com.inet.gradle.setup.AbstractBuilder;
-import com.inet.gradle.setup.Service;
-import com.inet.gradle.setup.SetupBuilder;
-import com.inet.gradle.setup.Template;
-
-public class DebBuilder extends AbstractBuilder<Deb> {
-
-    private DebControlFileBuilder controlBuilder;
-
-    /**
-     * Create a new instance
-     * 
-     * @param deb the calling task
-     * @param setup the shared settings
-     * @param fileResolver the file Resolver
-     */
-    public DebBuilder( Deb deb, SetupBuilder setup, FileResolver fileResolver ) {
-        super( deb, setup, fileResolver );
-    }
-
-    /**
-     * executes all necessary steps from copying to building the Debian package
-     */
-    public void build() {
-    	try {
-    		task.copyTo( new File( buildDir, "/usr/share/" + setup.getBaseName() ) );
-    		// 	create the package config files in the DEBIAN subfolder
-    	
-    		controlBuilder = new DebControlFileBuilder(super.task, setup, new File(buildDir.getAbsolutePath() + File.separatorChar + "DEBIAN"));
-    		
-    		for(Service service: setup.getServices()) {
-                setupService( service );
-    		}
-    		
-            controlBuilder.build();
-            
-    		createDebianPackage();
-    		
-    		checkDebianPackage();
-    		
-    	} catch( RuntimeException ex ) {
-            throw ex;
-        } catch( Exception ex ) {
-            throw new RuntimeException( ex );
-        }
-    }
-
-<<<<<<< HEAD
-    /**
-     * Creates the files and the corresponding script section for the specified service.
-     * @param service the service
-     * @throws IOException on errors during creating or writing a file
-     */
-    public void setupService( Service service ) throws IOException {
-        String lowerCaseName = service.getName().toLowerCase();
-        Template initScript = new Template( "deb/template/init-service.sh" );
-        initScript.setPlaceholder( "test", "test" );
-        String initScriptFile = "etc/init.d/" + lowerCaseName;
-        initScript.writeTo( createFile( initScriptFile, true ) );
-        controlBuilder.addConfFile( initScriptFile );
-    }
-    
-    /**
-     * Creates a file in the build path structure.
-     * @param path the path relative to the root of the build path
-     * @param executable if set to <tt>true</tt> the executable bit will be set in the permission flags
-     * @return the created file
-     * @throws IOException on errors during creating the file or setting the permissions
-     */
-    private File createFile( String path, boolean executable ) throws IOException {
-        File file = new File( buildDir, path );
-        if( !file.getParentFile().exists() ) {
-            file.getParentFile().mkdirs();
-        }
-        file.createNewFile();
-        
-        setPermissions( file, executable );
-        return file;
-    }
-    
-    /**
-     * Sets the permissions of the specified file, either to 644 (non-executable) or 755 (executable).
-     * @param file the file 
-     * @param executable if set to <tt>true</tt> the executable bit will be set
-     * @throws IOException on errors when setting the permissions
-     */
-    private void setPermissions( File file, boolean executable ) throws IOException {
-        Set<PosixFilePermission> perms = new HashSet<PosixFilePermission>();
-        perms.add( PosixFilePermission.OWNER_READ );
-        perms.add( PosixFilePermission.OWNER_WRITE );
-        perms.add( PosixFilePermission.GROUP_READ );
-        perms.add( PosixFilePermission.OTHERS_READ );
-        if( executable ) {
-            perms.add( PosixFilePermission.OWNER_EXECUTE );
-            perms.add( PosixFilePermission.GROUP_EXECUTE );
-            perms.add( PosixFilePermission.OTHERS_EXECUTE );
-        }
-        Files.setPosixFilePermissions( file.toPath(), perms );
-    }
-
-    /**
-=======
-	/**
->>>>>>> dea7ba50
-     * execute the lintian tool to check the Debian package
-     * This will only be executed if the task 'checkPackage' property is set to true
-     */
-    private void checkDebianPackage() {
-    	if(task.getCheckPackage() == null || task.getCheckPackage().equalsIgnoreCase("true")) {
-    		ArrayList<String> command = new ArrayList<>();
-    		command.add( "lintian" );
-    		command.add( setup.getDestinationDir().getAbsolutePath() + "/" +  setup.getSetupName() + "." + task.getExtension() );
-    		exec( command );
-    	}
-	}
-
-	/**
-     * execute the command to generate the Debian package
-     */
-    private void createDebianPackage() {
-        ArrayList<String> command = new ArrayList<>();
-        command.add( "fakeroot" );
-        command.add( "dpkg-deb" );
-        command.add( "--build" );
-        command.add( buildDir.getAbsolutePath() );
-        command.add( setup.getDestinationDir().getAbsolutePath() + "/" +  setup.getSetupName() + "." + task.getExtension() );
-        exec( command );
-    }
-    
-}
+/*
+ * Copyright 2015 i-net software
+ *
+ * Licensed under the Apache License, Version 2.0 (the "License");
+ * you may not use this file except in compliance with the License.
+ * You may obtain a copy of the License at
+ *
+ *      http://www.apache.org/licenses/LICENSE-2.0
+ *
+ * Unless required by applicable law or agreed to in writing, software
+ * distributed under the License is distributed on an "AS IS" BASIS,
+ * WITHOUT WARRANTIES OR CONDITIONS OF ANY KIND, either express or implied.
+ * See the License for the specific language governing permissions and
+ * limitations under the License.
+ */
+package com.inet.gradle.setup.deb;
+
+import java.io.File;
+import java.io.IOException;
+import java.nio.file.Files;
+import java.nio.file.attribute.PosixFilePermission;
+import java.util.ArrayList;
+import java.util.HashSet;
+import java.util.Set;
+
+import org.gradle.api.internal.file.FileResolver;
+
+import com.inet.gradle.setup.AbstractBuilder;
+import com.inet.gradle.setup.Service;
+import com.inet.gradle.setup.SetupBuilder;
+import com.inet.gradle.setup.Template;
+
+public class DebBuilder extends AbstractBuilder<Deb> {
+
+    private DebControlFileBuilder controlBuilder;
+
+    /**
+     * Create a new instance
+     * 
+     * @param deb the calling task
+     * @param setup the shared settings
+     * @param fileResolver the file Resolver
+     */
+    public DebBuilder( Deb deb, SetupBuilder setup, FileResolver fileResolver ) {
+        super( deb, setup, fileResolver );
+    }
+
+    /**
+     * executes all necessary steps from copying to building the Debian package
+     */
+    public void build() {
+    	try {
+    		task.copyTo( new File( buildDir, "/usr/share/" + setup.getBaseName() ) );
+    		// 	create the package config files in the DEBIAN subfolder
+    	
+    		controlBuilder = new DebControlFileBuilder(super.task, setup, new File(buildDir.getAbsolutePath() + File.separatorChar + "DEBIAN"));
+    		
+    		for(Service service: setup.getServices()) {
+                setupService( service );
+    		}
+    		
+            controlBuilder.build();
+            
+    		createDebianPackage();
+    		
+    		checkDebianPackage();
+    		
+    	} catch( RuntimeException ex ) {
+            throw ex;
+        } catch( Exception ex ) {
+            throw new RuntimeException( ex );
+        }
+    }
+
+    /**
+     * Creates the files and the corresponding script section for the specified service.
+     * @param service the service
+     * @throws IOException on errors during creating or writing a file
+     */
+    public void setupService( Service service ) throws IOException {
+        String lowerCaseName = service.getName().toLowerCase();
+        Template initScript = new Template( "deb/template/init-service.sh" );
+        initScript.setPlaceholder( "test", "test" );
+        String initScriptFile = "etc/init.d/" + lowerCaseName;
+        initScript.writeTo( createFile( initScriptFile, true ) );
+        controlBuilder.addConfFile( initScriptFile );
+    }
+    
+    /**
+     * Creates a file in the build path structure.
+     * @param path the path relative to the root of the build path
+     * @param executable if set to <tt>true</tt> the executable bit will be set in the permission flags
+     * @return the created file
+     * @throws IOException on errors during creating the file or setting the permissions
+     */
+    private File createFile( String path, boolean executable ) throws IOException {
+        File file = new File( buildDir, path );
+        if( !file.getParentFile().exists() ) {
+            file.getParentFile().mkdirs();
+        }
+        file.createNewFile();
+        
+        setPermissions( file, executable );
+        return file;
+    }
+    
+    /**
+     * Sets the permissions of the specified file, either to 644 (non-executable) or 755 (executable).
+     * @param file the file 
+     * @param executable if set to <tt>true</tt> the executable bit will be set
+     * @throws IOException on errors when setting the permissions
+     */
+    private void setPermissions( File file, boolean executable ) throws IOException {
+        Set<PosixFilePermission> perms = new HashSet<PosixFilePermission>();
+        perms.add( PosixFilePermission.OWNER_READ );
+        perms.add( PosixFilePermission.OWNER_WRITE );
+        perms.add( PosixFilePermission.GROUP_READ );
+        perms.add( PosixFilePermission.OTHERS_READ );
+        if( executable ) {
+            perms.add( PosixFilePermission.OWNER_EXECUTE );
+            perms.add( PosixFilePermission.GROUP_EXECUTE );
+            perms.add( PosixFilePermission.OTHERS_EXECUTE );
+        }
+        Files.setPosixFilePermissions( file.toPath(), perms );
+    }
+
+	/**
+     * execute the lintian tool to check the Debian package
+     * This will only be executed if the task 'checkPackage' property is set to true
+     */
+    private void checkDebianPackage() {
+    	if(task.getCheckPackage() == null || task.getCheckPackage().equalsIgnoreCase("true")) {
+    		ArrayList<String> command = new ArrayList<>();
+    		command.add( "lintian" );
+    		command.add( setup.getDestinationDir().getAbsolutePath() + "/" +  setup.getSetupName() + "." + task.getExtension() );
+    		exec( command );
+    	}
+	}
+
+	/**
+     * execute the command to generate the Debian package
+     */
+    private void createDebianPackage() {
+        ArrayList<String> command = new ArrayList<>();
+        command.add( "fakeroot" );
+        command.add( "dpkg-deb" );
+        command.add( "--build" );
+        command.add( buildDir.getAbsolutePath() );
+        command.add( setup.getDestinationDir().getAbsolutePath() + "/" +  setup.getSetupName() + "." + task.getExtension() );
+        exec( command );
+    }
+    
+}